import torch
import matplotlib.pyplot as plt
from continuiti.operators import DeepCatOperator
from continuiti.data.utility import split
import random 
import os
from datetime import datetime
from torch.utils.data import DataLoader
from continuiti.operators.shape import OperatorShapes, TensorShape

from torch.utils.tensorboard import SummaryWriter
from dataset import OperatorFieldMappingDataset
from continuiti.trainer.scheduler import LinearLRScheduler
from continuiti.trainer.callbacks import PrintTrainingLoss, Logs
import math
from lstm_model import *
from visualization import visualize_predictions, visualize_dataset
from trainer import Trainer
# Initialize TensorBoard writer
timestamp = datetime.now().strftime("%m-%d_%H-%M-%S")


def main():
    os.environ["KMP_DUPLICATE_LIB_OK"] = "TRUE"
    script_dir = os.path.dirname(os.path.abspath(__file__))  # Get current script folder
    os.chdir(script_dir)  # Set script directory as working directory
    device = torch.device("cuda" if torch.cuda.is_available() else "cpu")



    ############### CREATE OPERATOR DATASET ###############
    num_samples = 2000
    observed_fraction = 0.0004
    domain_fraction = 1
    simulation_file = "snapshot_0611_080748_simulation_n1000_nt5000_nx100_ny100_dt0.0001_dmin0.1_ntsensor20_dmax0.3_nblobs200_radius5_randomTrue.pt"
    simulation_file_path = os.path.join(script_dir, "datasets", "simulation", simulation_file)
    simulation_file = simulation_file.replace(".pt", "")
    
    # Define a 4x4 grid of points, taking centers of subdivisions
    num_points_x = 2
    num_points_y = 2
    
    # Generate coordinates that are centers of subdivisions
    # For an interval [0, 1] and n points, coordinates are (i + 0.5) / n
    x_coords = (torch.arange(num_points_x) + 0.5) / num_points_x
    y_coords = (torch.arange(num_points_y) + 0.5) / num_points_y

    # Create a grid of points
    xx, yy = torch.meshgrid(x_coords, y_coords, indexing='ij') # 'ij' indexing for (H, W) style grid
    # Flatten and stack to get coordinates in the shape (num_total_points, 2)
    # where each row is [x, y]
    sensor_coordinates = torch.stack([xx.flatten(), yy.flatten()], dim=1).transpose(0, 1)

    print("sensor coordinates shape:", sensor_coordinates.shape) # Should be torch.Size([2, 16]) for a 4x4 grid
    print("sensor coordinates (first 5 columns):", sensor_coordinates[:, :5])

    dataset = OperatorFieldMappingDataset(
        num_samples=num_samples,
        sensor_coordinates=sensor_coordinates,
        observed_fraction=observed_fraction, 
        domain_fraction=domain_fraction,
        simulation_file_path=simulation_file_path,
        save_path=None
    )

    _, H, W = dataset.v[0].shape
    n_observed_points = observed_fraction * H * W * domain_fraction
    print("observed points:", n_observed_points)
    data_file_name = f"operator_m{num_samples}_oberserved{observed_fraction}_npoints{n_observed_points}_domain{domain_fraction}_{simulation_file}.pt"
    ######################################################
    
    print(f"Dataset size: {len(dataset)} samples")

    # visualize_dataset(dataset, n=10)

    if len(dataset) > 1:
        train_dataset, test_dataset = split(dataset, 0.8)
    else:
        train_dataset = dataset

    #### logging and saving ####
    log_tensorboard = True
    save_model = False
    ############################

    # Define hyperparameters
    epochs = 200
    trunk_depth = 16
    branch_depth = 16
    trunk_width = 48
    branch_width = 48
    batch_size = 32
    weight_decay = 0
<<<<<<< HEAD
    lstm = True
=======
    lstm = False
>>>>>>> ed441262

    num_sensors = sensor_coordinates.shape[1]
    new_u_shape = TensorShape(dim=1, size=([num_sensors]))
    operator_shapes = OperatorShapes(
        x=dataset.shapes.x,
        u=new_u_shape,
        y=dataset.shapes.y,
        v=dataset.shapes.v,
    )

    # Instantiate the operator using those variables
    operator = DeepCatOperator(
        shapes=operator_shapes, 
        device=device, 
        trunk_depth=trunk_depth, 
        branch_depth=branch_depth, 
        trunk_width=trunk_width, 
        branch_width=branch_width
    )

    operator = operator.to(device)
    
    lstm_network = None
    if lstm:
        lstm_network = LSTM().to(device)
        optimizer = torch.optim.Adam(
            list(operator.parameters()) + list(lstm_network.parameters()),
            lr=1e-3,
            weight_decay=weight_decay
        )
    else:
        optimizer = torch.optim.Adam(operator.parameters(), lr=1e-3, weight_decay=weight_decay)

    scheduler = LinearLRScheduler(optimizer=optimizer, max_epochs=epochs)

    # Count parameters
    total_params = sum(p.numel() for p in operator.parameters())
    print("total param: ", total_params)

    # Create hyperparameter dict
    hparams = {
        'trunk_depth': trunk_depth,
        'branch_depth': branch_depth,
        'trunk_width': trunk_width,
        'branch_width': branch_width,
        'epochs': epochs,
        'dataset_size': len(dataset),
        'model_type': type(operator).__name__,
        'total_params': total_params,
        'dataset_name': data_file_name,
        'weight_decay': weight_decay,
        'scheduler': scheduler.__class__.__name__,
        'batch_size': batch_size,
        'lstm': lstm,
    }

    # Create TensorBoard logger
    log_dir = f"runs/{timestamp}"
    writer = SummaryWriter(log_dir=log_dir)
    train_loader = DataLoader(train_dataset, batch_size=batch_size, shuffle=True)
    val_loader = DataLoader(test_dataset, batch_size=batch_size, shuffle=True)
    mse_loss = torch.nn.MSELoss()
    hparam_text = "\n".join(f"{key}: {value}" for key, value in hparams.items())   

    if log_tensorboard:
        writer.add_text("Hyperparameters", hparam_text)

    trainer = Trainer(
        operator=operator,
        lstm_network=lstm_network,
        optimizer=optimizer,
        scheduler=scheduler,
        loss_fn=mse_loss,
        device=device,
        writer=writer,
        use_lstm=lstm
    )

    trainer.train(train_loader, val_loader, epochs)

    visualize_predictions(operator, lstm_network, train_dataset, num_samples=5, mode="train", device=device, log_dir=log_dir)
    visualize_predictions(operator,lstm_network, test_dataset, num_samples=5, mode="test", device=device, log_dir=log_dir)


if __name__ == "__main__":
    main()<|MERGE_RESOLUTION|>--- conflicted
+++ resolved
@@ -91,11 +91,8 @@
     branch_width = 48
     batch_size = 32
     weight_decay = 0
-<<<<<<< HEAD
     lstm = True
-=======
-    lstm = False
->>>>>>> ed441262
+
 
     num_sensors = sensor_coordinates.shape[1]
     new_u_shape = TensorShape(dim=1, size=([num_sensors]))
