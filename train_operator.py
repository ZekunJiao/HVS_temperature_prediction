--- conflicted
+++ resolved
@@ -205,18 +205,13 @@
     #     print(dataset.shapes)
     ############################################
 
-<<<<<<< HEAD
-=======
     ############### CREATE OPERATOR DATASET ###############
->>>>>>> 1284bee9
     num_samples = 1000
-    observed_fraction = 0.1
+    observed_fraction = 0.001
     domain_fraction = 0.5
     simulation_file = "simulation_n5000_t0299_t0.030_nx100_ny100.pt"
     simulation_file_path = os.path.join(script_dir, "datasets", "simulation", simulation_file)
     simulation_file = simulation_file.replace(".pt", "")
-    data_file_name = f"operator_m{num_samples}_oberserved{observed_fraction}_domain{domain_fraction}_{simulation_file}.pt"
-
     dataset = OperatorFieldMappingDataset(
         num_samples=num_samples,
         observed_fraction=observed_fraction, 
@@ -224,10 +219,16 @@
         simulation_file_path=simulation_file_path,
         save_path=None
     )
+
+    _, H, W = dataset.v[0].shape
+    n_observed_points = observed_fraction * H * W * domain_fraction
+    print("observed points:", n_observed_points)
+    data_file_name = f"operator_m{num_samples}_oberserved{observed_fraction}_npoints{n_observed_points}_domain{domain_fraction}_{simulation_file}.pt"
     ######################################################
+    
     print(f"Dataset size: {len(dataset)} samples")
 
-    visualize_dataset(dataset, n=5)
+    # visualize_dataset(dataset, n=5)
 
     if len(dataset) > 1:
         train_dataset, test_dataset = split(dataset, 0.8)
@@ -248,7 +249,7 @@
     batch_size = 32
     weight_decay = 0
     # Instantiate the operator using those variables
-    operator = DeepCatOperator(y
+    operator = DeepCatOperator(
         shapes=dataset.shapes, 
         device=device, 
         trunk_depth=trunk_depth, 
@@ -298,7 +299,6 @@
     steps = math.ceil(len(train_dataset) / batch_size)
     print_loss_callback = PrintTrainingLoss(epochs, steps)
 
-
     # Training
     for epoch in range(epochs):
         loss_train = 0.0
