from typing import Tuple
import torch
import random
from torch.utils.data import Dataset
from utils import create_masked_input, create_operator_input
from simulation import simulate_simulation
import os
import numpy as np
import matplotlib.pyplot as plt
from continuiti.data import OperatorDataset


class TemperatureDataset(Dataset):
    def __init__(self, num_simulations, nx, ny, dx, dy, nt, dt, noise_amplitude, save_path=None):
        # We'll store snapshots from time steps t = 1, 2, ..., nt-1 for each simulation
        self.data = []
        for i in range(num_simulations): 
            print(f"generating simulation {i}")
            # Run the simulation to get the full time series T
            device = 'cuda' if torch.cuda.is_available() else 'cpu'

            T_series = simulate_simulation(nx, ny, dx, dy, nt, dt, noise_amplitude, device=device)
            # Exclude the initial condition (t=0) and add remaining snapshots
            rand_timeframe = random.randint(1, nt - 1)
            self.data.append(T_series[nt - 1].cpu())
            del T_series
            torch.cuda.empty_cache()

        # Stack all snapshots into a tensor of shape (num_samples, nx, ny)
        self.data = torch.stack(self.data, dim=0)

        if save_path:
            os.makedirs(os.path.dirname(save_path), exist_ok=True)
            torch.save(self, save_path)
            print(f"Dataset saved at {save_path}")

        
    def __len__(self):
        return self.data.shape[0]
    
    def __getitem__(self, idx):
        full_field = self.data[idx]  # shape: (nx, ny)
        _, input_tensor = create_masked_input(full_field, observed_fraction=0.02)
        # Add a channel dimension to full_field (target is one-channel)
        target = full_field.unsqueeze(0)
        return input_tensor, target


import torch
import torch.utils.data as td
from typing import Optional, Tuple
from abc import ABC, abstractmethod
from continuiti.transforms import Transform
from continuiti.operators.shape import OperatorShapes, TensorShape

class OperatorDataset(td.Dataset):
    """A dataset for operator training.
 
    In operator training, at least one function is mapped onto a second one. To fulfill the properties discretization
    invariance, domain independence and learn operators with physics-based loss access to at least four different
    discretized spaces is necessary. One on which the input is sampled (x), the input function sampled on these points
    (u), the discretization of the output space (y), and the output of the operator (v) sampled on these points. Not
    all loss functions and/or operators need access to all of these attributes.
 
    Args:
        x: Tensor of shape (num_observations, x_dim, num_sensors...) with sensor positions.
        u: Tensor of shape (num_observations, u_dim, num_sensors...) with evaluations of the input functions at sensor positions.
        y: Tensor of shape (num_observations, y_dim, num_evaluations...) with evaluation positions.
        v: Tensor of shape (num_observations, v_dim, num_evaluations...) with ground truth operator mappings.
 
    Attributes:
        shapes: Shape of all tensors.
        transform: Transformations for each tensor.
    """
 
    def __init__(
        self,
        x: torch.Tensor,
        u: torch.Tensor,
        y: torch.Tensor,
        v: torch.Tensor,
        x_transform: Optional[Transform] = None,
        u_transform: Optional[Transform] = None,
        y_transform: Optional[Transform] = None,
        v_transform: Optional[Transform] = None,
    ):
        # get dimensions and sizes
        x_dim, x_size = x.size(1), x.size()[2:]
        u_dim, u_size = u.size(1), u.size()[2:]
        y_dim, y_size = y.size(1), y.size()[2:]
        v_dim, v_size = v.size(1), v.size()[2:]

 
        super().__init__()
 
        self.x = x
        self.u = u
        self.y = y
        self.v = v
 
        # used to initialize architectures
        self.shapes = OperatorShapes(
            x=TensorShape(dim=x_dim, size=x_size),
            u=TensorShape(dim=u_dim, size=u_size),
            y=TensorShape(dim=y_dim, size=y_size),
            v=TensorShape(dim=v_dim, size=v_size),
        )
 
        self.transform = {
            dim: tf
            for dim, tf in [
                ("x", x_transform),
                ("u", u_transform),
                ("y", y_transform),
                ("v", v_transform),
            ]
            if tf is not None
        }
 
    def __len__(self) -> int:
        """Return the number of samples.
 
        Returns:
            Number of samples in the entire set.
        """
        return self.x.size(0)
 
    def __getitem__(
        self,
        idx: int,
    ) -> Tuple[torch.Tensor, torch.Tensor, torch.Tensor, torch.Tensor]:
        """Retrieves the input-output pair at the specified index and applies transformations.
 
        Parameters:
            idx: The index of the sample to retrieve.
 
        Returns:
            A tuple containing the three input tensors and the output tensor for the given index.
        """
        return self._apply_transformations(
            self.x[idx], self.u[idx], self.y[idx], self.v[idx]
        )
 
    def _apply_transformations(
        self, x: torch.Tensor, u: torch.Tensor, y: torch.Tensor, v: torch.Tensor
    ) -> Tuple[torch.Tensor, torch.Tensor, torch.Tensor, torch.Tensor]:
        """Applies class transformations to four tensors.
 
        Args:
            x: Tensor of shape (num_observations, x_dim, num_sensors...) with sensor positions.
            u: Tensor of shape (num_observations, u_dim, num_sensors...) with evaluations of the input functions at sensor positions.
            y: Tensor of shape (num_observations, y_dim, num_evaluations...) with evaluation positions.
            v: Tensor of shape (num_observations, v_dim, num_evaluations...) with ground truth operator mappings.
 
        Returns:
            Input samples with class transformations applied.
        """
        sample = {"x": x, "u": u, "y": y, "v": v}
 
        # transform
        for dim, val in sample.items():
            if dim in self.transform:
                sample[dim] = self.transform[dim](val)
 
        return sample["x"], sample["u"], sample["y"], sample["v"]



class OperatorTemperatureDataset(OperatorDataset):
    def __init__(self, num_simulations, nx, ny, dx, dy, nt, dt, noise_amplitude,observed_fraction, device, save_path=None):
        # We'll store snapshots from time steps t = 1, 2, ..., nt-1 for each simulation
        x_data = []
        u_data = []
        y_data = []
        v_data = []

        for i in range(num_simulations): 
            print(f"generating simulation {i}")
            # Run the simulation to get the full time series T

            T_series = simulate_simulation(nx, ny, dx, dy, nt, dt, noise_amplitude, device=device)
            # Exclude the initial condition (t=0) and add remaining snapshots
            rand_timeframe = random.randint(1, nt - 1)

            ## min max scale 

            v = T_series[nt - 1].cpu()
            v = (v - torch.min(v)) / (torch.max(v) - torch.min(v))

            
            
            x, u = create_operator_input(v, observed_fraction=observed_fraction)
            grid_x, grid_y = torch.meshgrid(torch.arange(0, len(v), dtype=torch.float32), torch.arange(0, len(v[0]), dtype=torch.float32))
            
            # Normalize the grid coordinates to [0,1]
            norm_factor = max(nx, ny) -1
            grid_x = grid_x / (nx - 1)
            grid_y = grid_y / (ny - 1)
            y = torch.stack([grid_y, grid_x])

            ######### plotting ##########
            # fig, axs = plt.subplots(1, 3, figsize=(22,6))
            # im = axs[0].imshow(v, cmap="viridis", origin="lower")
            # fig.colorbar(im, ax=axs[0], label="Temperature")
            # axs[0].set_title("Temperature Field at Final Time")
            # axs[0].set_xlabel("X index")
            # axs[0].set_ylabel("Y index")

            # axs[1].scatter(x[0], x[1], c=u, cmap="viridis", s=1)
            # axs[1].set_xlim(0, 2)
            # axs[1].set_ylim(0, 2)

            # axs[2].scatter(y[0], y[1], c=v, cmap="viridis", s=1)
            # axs[2].set_xlim(0, 2)
            # axs[2].set_ylim(0, 2)
            # plt.savefig("./temp")
            ########plotting ends ##########

            x_data.append(x)
            y_data.append(y)
            u_data.append(u)
            v_data.append(v)
            del T_series
            torch.cuda.empty_cache()
        # Stack all snapshots into a tensor of shape (num_samples, nx, ny)
        
        x_data = torch.stack(x_data, dim=0) 
        u_data = torch.stack(u_data, dim=0)
        y_data = torch.stack(y_data, dim=0) 
        v_data = torch.stack(v_data, dim=0)
        v_data = v_data.unsqueeze(dim=1)
        u_data = u_data.unsqueeze(dim=1)

        print(f"x shape: {x_data.shape}")
        print(f"y shape: {y_data.shape}")
        print(f"u shape: {u_data.shape}")
        print(f"v shape: {v_data.shape}")

        super().__init__(x=x_data, y=y_data, u=u_data, v=v_data)

        if save_path:
            os.makedirs(os.path.dirname(save_path), exist_ok=True)
            torch.save(self, save_path)
            print(f"Dataset saved at {save_path}")

class OperatorInitMappingDataset(OperatorDataset):
    def __init__(self, num_simulations, nx, ny, dx, dy, nt, dt, noise_amplitude,observed_fraction, device, save_path=None):
        
        for i in range(num_simulations):
            print(f"generating simulation {i}")
            T = simulate_simulation(nx, ny, dx, dy, nt, dt, noise_amplitude, device)
            

        super().__init__()

        

if __name__ == "__main__": 
    '''
    Generate dataset here
    '''
    script_dir = os.path.dirname(os.path.abspath(__file__))  # Get current script folder
    os.chdir(script_dir)  # Set script directory as working directory
    device = 'cuda' if torch.cuda.is_available() else 'cpu'

    nx, ny = 10, 10
    dx, dy = 0.1, 0.1
    num_simulations = 5000
<<<<<<< HEAD
    observed_fraction = 0.5
=======
    observed_fraction = 0.1
>>>>>>> 7e8c8131
    save_path = os.path.join(script_dir, "datasets", f"operator_dataset_{num_simulations}_observed{observed_fraction}_nx{nx}_ny{ny}_nomalized_full.pt")

    print(save_path)
    if not os.path.exists(os.path.dirname(save_path)):
        print("no such path")
        exit()

    print(num_simulations)
    dataset = OperatorTemperatureDataset(num_simulations, nx, ny, dx, dy, nt=300, dt=0.0001, observed_fraction=observed_fraction, noise_amplitude=0, device=device, save_path=save_path)

    print(f"Dataset size: {len(dataset)} samples")<|MERGE_RESOLUTION|>--- conflicted
+++ resolved
@@ -1,284 +1,368 @@
-from typing import Tuple
-import torch
-import random
-from torch.utils.data import Dataset
-from utils import create_masked_input, create_operator_input
-from simulation import simulate_simulation
-import os
-import numpy as np
-import matplotlib.pyplot as plt
-from continuiti.data import OperatorDataset
-
-
-class TemperatureDataset(Dataset):
-    def __init__(self, num_simulations, nx, ny, dx, dy, nt, dt, noise_amplitude, save_path=None):
-        # We'll store snapshots from time steps t = 1, 2, ..., nt-1 for each simulation
-        self.data = []
-        for i in range(num_simulations): 
-            print(f"generating simulation {i}")
-            # Run the simulation to get the full time series T
-            device = 'cuda' if torch.cuda.is_available() else 'cpu'
-
-            T_series = simulate_simulation(nx, ny, dx, dy, nt, dt, noise_amplitude, device=device)
-            # Exclude the initial condition (t=0) and add remaining snapshots
-            rand_timeframe = random.randint(1, nt - 1)
-            self.data.append(T_series[nt - 1].cpu())
-            del T_series
-            torch.cuda.empty_cache()
-
-        # Stack all snapshots into a tensor of shape (num_samples, nx, ny)
-        self.data = torch.stack(self.data, dim=0)
-
-        if save_path:
-            os.makedirs(os.path.dirname(save_path), exist_ok=True)
-            torch.save(self, save_path)
-            print(f"Dataset saved at {save_path}")
-
-        
-    def __len__(self):
-        return self.data.shape[0]
-    
-    def __getitem__(self, idx):
-        full_field = self.data[idx]  # shape: (nx, ny)
-        _, input_tensor = create_masked_input(full_field, observed_fraction=0.02)
-        # Add a channel dimension to full_field (target is one-channel)
-        target = full_field.unsqueeze(0)
-        return input_tensor, target
-
-
-import torch
-import torch.utils.data as td
-from typing import Optional, Tuple
-from abc import ABC, abstractmethod
-from continuiti.transforms import Transform
-from continuiti.operators.shape import OperatorShapes, TensorShape
-
-class OperatorDataset(td.Dataset):
-    """A dataset for operator training.
- 
-    In operator training, at least one function is mapped onto a second one. To fulfill the properties discretization
-    invariance, domain independence and learn operators with physics-based loss access to at least four different
-    discretized spaces is necessary. One on which the input is sampled (x), the input function sampled on these points
-    (u), the discretization of the output space (y), and the output of the operator (v) sampled on these points. Not
-    all loss functions and/or operators need access to all of these attributes.
- 
-    Args:
-        x: Tensor of shape (num_observations, x_dim, num_sensors...) with sensor positions.
-        u: Tensor of shape (num_observations, u_dim, num_sensors...) with evaluations of the input functions at sensor positions.
-        y: Tensor of shape (num_observations, y_dim, num_evaluations...) with evaluation positions.
-        v: Tensor of shape (num_observations, v_dim, num_evaluations...) with ground truth operator mappings.
- 
-    Attributes:
-        shapes: Shape of all tensors.
-        transform: Transformations for each tensor.
-    """
- 
-    def __init__(
-        self,
-        x: torch.Tensor,
-        u: torch.Tensor,
-        y: torch.Tensor,
-        v: torch.Tensor,
-        x_transform: Optional[Transform] = None,
-        u_transform: Optional[Transform] = None,
-        y_transform: Optional[Transform] = None,
-        v_transform: Optional[Transform] = None,
-    ):
-        # get dimensions and sizes
-        x_dim, x_size = x.size(1), x.size()[2:]
-        u_dim, u_size = u.size(1), u.size()[2:]
-        y_dim, y_size = y.size(1), y.size()[2:]
-        v_dim, v_size = v.size(1), v.size()[2:]
-
- 
-        super().__init__()
- 
-        self.x = x
-        self.u = u
-        self.y = y
-        self.v = v
- 
-        # used to initialize architectures
-        self.shapes = OperatorShapes(
-            x=TensorShape(dim=x_dim, size=x_size),
-            u=TensorShape(dim=u_dim, size=u_size),
-            y=TensorShape(dim=y_dim, size=y_size),
-            v=TensorShape(dim=v_dim, size=v_size),
-        )
- 
-        self.transform = {
-            dim: tf
-            for dim, tf in [
-                ("x", x_transform),
-                ("u", u_transform),
-                ("y", y_transform),
-                ("v", v_transform),
-            ]
-            if tf is not None
-        }
- 
-    def __len__(self) -> int:
-        """Return the number of samples.
- 
-        Returns:
-            Number of samples in the entire set.
-        """
-        return self.x.size(0)
- 
-    def __getitem__(
-        self,
-        idx: int,
-    ) -> Tuple[torch.Tensor, torch.Tensor, torch.Tensor, torch.Tensor]:
-        """Retrieves the input-output pair at the specified index and applies transformations.
- 
-        Parameters:
-            idx: The index of the sample to retrieve.
- 
-        Returns:
-            A tuple containing the three input tensors and the output tensor for the given index.
-        """
-        return self._apply_transformations(
-            self.x[idx], self.u[idx], self.y[idx], self.v[idx]
-        )
- 
-    def _apply_transformations(
-        self, x: torch.Tensor, u: torch.Tensor, y: torch.Tensor, v: torch.Tensor
-    ) -> Tuple[torch.Tensor, torch.Tensor, torch.Tensor, torch.Tensor]:
-        """Applies class transformations to four tensors.
- 
-        Args:
-            x: Tensor of shape (num_observations, x_dim, num_sensors...) with sensor positions.
-            u: Tensor of shape (num_observations, u_dim, num_sensors...) with evaluations of the input functions at sensor positions.
-            y: Tensor of shape (num_observations, y_dim, num_evaluations...) with evaluation positions.
-            v: Tensor of shape (num_observations, v_dim, num_evaluations...) with ground truth operator mappings.
- 
-        Returns:
-            Input samples with class transformations applied.
-        """
-        sample = {"x": x, "u": u, "y": y, "v": v}
- 
-        # transform
-        for dim, val in sample.items():
-            if dim in self.transform:
-                sample[dim] = self.transform[dim](val)
- 
-        return sample["x"], sample["u"], sample["y"], sample["v"]
-
-
-
-class OperatorTemperatureDataset(OperatorDataset):
-    def __init__(self, num_simulations, nx, ny, dx, dy, nt, dt, noise_amplitude,observed_fraction, device, save_path=None):
-        # We'll store snapshots from time steps t = 1, 2, ..., nt-1 for each simulation
-        x_data = []
-        u_data = []
-        y_data = []
-        v_data = []
-
-        for i in range(num_simulations): 
-            print(f"generating simulation {i}")
-            # Run the simulation to get the full time series T
-
-            T_series = simulate_simulation(nx, ny, dx, dy, nt, dt, noise_amplitude, device=device)
-            # Exclude the initial condition (t=0) and add remaining snapshots
-            rand_timeframe = random.randint(1, nt - 1)
-
-            ## min max scale 
-
-            v = T_series[nt - 1].cpu()
-            v = (v - torch.min(v)) / (torch.max(v) - torch.min(v))
-
-            
-            
-            x, u = create_operator_input(v, observed_fraction=observed_fraction)
-            grid_x, grid_y = torch.meshgrid(torch.arange(0, len(v), dtype=torch.float32), torch.arange(0, len(v[0]), dtype=torch.float32))
-            
-            # Normalize the grid coordinates to [0,1]
-            norm_factor = max(nx, ny) -1
-            grid_x = grid_x / (nx - 1)
-            grid_y = grid_y / (ny - 1)
-            y = torch.stack([grid_y, grid_x])
-
-            ######### plotting ##########
-            # fig, axs = plt.subplots(1, 3, figsize=(22,6))
-            # im = axs[0].imshow(v, cmap="viridis", origin="lower")
-            # fig.colorbar(im, ax=axs[0], label="Temperature")
-            # axs[0].set_title("Temperature Field at Final Time")
-            # axs[0].set_xlabel("X index")
-            # axs[0].set_ylabel("Y index")
-
-            # axs[1].scatter(x[0], x[1], c=u, cmap="viridis", s=1)
-            # axs[1].set_xlim(0, 2)
-            # axs[1].set_ylim(0, 2)
-
-            # axs[2].scatter(y[0], y[1], c=v, cmap="viridis", s=1)
-            # axs[2].set_xlim(0, 2)
-            # axs[2].set_ylim(0, 2)
-            # plt.savefig("./temp")
-            ########plotting ends ##########
-
-            x_data.append(x)
-            y_data.append(y)
-            u_data.append(u)
-            v_data.append(v)
-            del T_series
-            torch.cuda.empty_cache()
-        # Stack all snapshots into a tensor of shape (num_samples, nx, ny)
-        
-        x_data = torch.stack(x_data, dim=0) 
-        u_data = torch.stack(u_data, dim=0)
-        y_data = torch.stack(y_data, dim=0) 
-        v_data = torch.stack(v_data, dim=0)
-        v_data = v_data.unsqueeze(dim=1)
-        u_data = u_data.unsqueeze(dim=1)
-
-        print(f"x shape: {x_data.shape}")
-        print(f"y shape: {y_data.shape}")
-        print(f"u shape: {u_data.shape}")
-        print(f"v shape: {v_data.shape}")
-
-        super().__init__(x=x_data, y=y_data, u=u_data, v=v_data)
-
-        if save_path:
-            os.makedirs(os.path.dirname(save_path), exist_ok=True)
-            torch.save(self, save_path)
-            print(f"Dataset saved at {save_path}")
-
-class OperatorInitMappingDataset(OperatorDataset):
-    def __init__(self, num_simulations, nx, ny, dx, dy, nt, dt, noise_amplitude,observed_fraction, device, save_path=None):
-        
-        for i in range(num_simulations):
-            print(f"generating simulation {i}")
-            T = simulate_simulation(nx, ny, dx, dy, nt, dt, noise_amplitude, device)
-            
-
-        super().__init__()
-
-        
-
-if __name__ == "__main__": 
-    '''
-    Generate dataset here
-    '''
-    script_dir = os.path.dirname(os.path.abspath(__file__))  # Get current script folder
-    os.chdir(script_dir)  # Set script directory as working directory
-    device = 'cuda' if torch.cuda.is_available() else 'cpu'
-
-    nx, ny = 10, 10
-    dx, dy = 0.1, 0.1
-    num_simulations = 5000
-<<<<<<< HEAD
-    observed_fraction = 0.5
-=======
-    observed_fraction = 0.1
->>>>>>> 7e8c8131
-    save_path = os.path.join(script_dir, "datasets", f"operator_dataset_{num_simulations}_observed{observed_fraction}_nx{nx}_ny{ny}_nomalized_full.pt")
-
-    print(save_path)
-    if not os.path.exists(os.path.dirname(save_path)):
-        print("no such path")
-        exit()
-
-    print(num_simulations)
-    dataset = OperatorTemperatureDataset(num_simulations, nx, ny, dx, dy, nt=300, dt=0.0001, observed_fraction=observed_fraction, noise_amplitude=0, device=device, save_path=save_path)
-
+from typing import Tuple
+import torch
+import random
+from torch.utils.data import Dataset
+from utils import create_masked_input, create_operator_input
+from simulation import simulate_simulation
+import os
+import numpy as np
+import matplotlib.pyplot as plt
+from continuiti.data import OperatorDataset
+
+
+class TemperatureDataset(Dataset):
+    def __init__(self, num_simulations, nx, ny, dx, dy, nt, dt, noise_amplitude, save_path=None):
+        # We'll store snapshots from time steps t = 1, 2, ..., nt-1 for each simulation
+        self.data = []
+        for i in range(num_simulations): 
+            print(f"generating simulation {i}")
+            # Run the simulation to get the full time series T
+            device = 'cuda' if torch.cuda.is_available() else 'cpu'
+
+            T_series = simulate_simulation(nx, ny, dx, dy, nt, dt, noise_amplitude, device=device)
+            # Exclude the initial condition (t=0) and add remaining snapshots
+            rand_timeframe = random.randint(1, nt - 1)
+            self.data.append(T_series[nt - 1].cpu())
+            del T_series
+            torch.cuda.empty_cache()
+
+        # Stack all snapshots into a tensor of shape (num_samples, nx, ny)
+        self.data = torch.stack(self.data, dim=0)
+
+        if save_path:
+            os.makedirs(os.path.dirname(save_path), exist_ok=True)
+            torch.save(self, save_path)
+            print(f"Dataset saved at {save_path}")
+
+        
+    def __len__(self):
+        return self.data.shape[0]
+    
+    def __getitem__(self, idx):
+        full_field = self.data[idx]  # shape: (nx, ny)
+        _, input_tensor = create_masked_input(full_field, observed_fraction=0.02)
+        # Add a channel dimension to full_field (target is one-channel)
+        target = full_field.unsqueeze(0)
+        return input_tensor, target
+
+
+import torch
+import torch.utils.data as td
+from typing import Optional, Tuple
+from abc import ABC, abstractmethod
+from continuiti.transforms import Transform
+from continuiti.operators.shape import OperatorShapes, TensorShape
+
+class OperatorDataset(td.Dataset):
+    """A dataset for operator training.
+ 
+    In operator training, at least one function is mapped onto a second one. To fulfill the properties discretization
+    invariance, domain independence and learn operators with physics-based loss access to at least four different
+    discretized spaces is necessary. One on which the input is sampled (x), the input function sampled on these points
+    (u), the discretization of the output space (y), and the output of the operator (v) sampled on these points. Not
+    all loss functions and/or operators need access to all of these attributes.
+ 
+    Args:
+        x: Tensor of shape (num_observations, x_dim, num_sensors...) with sensor positions.
+        u: Tensor of shape (num_observations, u_dim, num_sensors...) with evaluations of the input functions at sensor positions.
+        y: Tensor of shape (num_observations, y_dim, num_evaluations...) with evaluation positions.
+        v: Tensor of shape (num_observations, v_dim, num_evaluations...) with ground truth operator mappings.
+ 
+    Attributes:
+        shapes: Shape of all tensors.
+        transform: Transformations for each tensor.
+    """
+ 
+    def __init__(
+        self,
+        x: torch.Tensor,
+        u: torch.Tensor,
+        y: torch.Tensor,
+        v: torch.Tensor,
+        x_transform: Optional[Transform] = None,
+        u_transform: Optional[Transform] = None,
+        y_transform: Optional[Transform] = None,
+        v_transform: Optional[Transform] = None,
+    ):
+        # get dimensions and sizes
+        x_dim, x_size = x.size(1), x.size()[2:]
+        u_dim, u_size = u.size(1), u.size()[2:]
+        y_dim, y_size = y.size(1), y.size()[2:]
+        v_dim, v_size = v.size(1), v.size()[2:]
+
+ 
+        super().__init__()
+ 
+        self.x = x
+        self.u = u
+        self.y = y
+        self.v = v
+ 
+        # used to initialize architectures
+        self.shapes = OperatorShapes(
+            x=TensorShape(dim=x_dim, size=x_size),
+            u=TensorShape(dim=u_dim, size=u_size),
+            y=TensorShape(dim=y_dim, size=y_size),
+            v=TensorShape(dim=v_dim, size=v_size),
+        )
+ 
+        self.transform = {
+            dim: tf
+            for dim, tf in [
+                ("x", x_transform),
+                ("u", u_transform),
+                ("y", y_transform),
+                ("v", v_transform),
+            ]
+            if tf is not None
+        }
+ 
+    def __len__(self) -> int:
+        """Return the number of samples.
+ 
+        Returns:
+            Number of samples in the entire set.
+        """
+        return self.x.size(0)
+ 
+    def __getitem__(
+        self,
+        idx: int,
+    ) -> Tuple[torch.Tensor, torch.Tensor, torch.Tensor, torch.Tensor]:
+        """Retrieves the input-output pair at the specified index and applies transformations.
+ 
+        Parameters:
+            idx: The index of the sample to retrieve.
+ 
+        Returns:
+            A tuple containing the three input tensors and the output tensor for the given index.
+        """
+        return self._apply_transformations(
+            self.x[idx], self.u[idx], self.y[idx], self.v[idx]
+        )
+ 
+    def _apply_transformations(
+        self, x: torch.Tensor, u: torch.Tensor, y: torch.Tensor, v: torch.Tensor
+    ) -> Tuple[torch.Tensor, torch.Tensor, torch.Tensor, torch.Tensor]:
+        """Applies class transformations to four tensors.
+ 
+        Args:
+            x: Tensor of shape (num_observations, x_dim, num_sensors...) with sensor positions.
+            u: Tensor of shape (num_observations, u_dim, num_sensors...) with evaluations of the input functions at sensor positions.
+            y: Tensor of shape (num_observations, y_dim, num_evaluations...) with evaluation positions.
+            v: Tensor of shape (num_observations, v_dim, num_evaluations...) with ground truth operator mappings.
+ 
+        Returns:
+            Input samples with class transformations applied.
+        """
+        sample = {"x": x, "u": u, "y": y, "v": v}
+ 
+        # transform
+        for dim, val in sample.items():
+            if dim in self.transform:
+                sample[dim] = self.transform[dim](val)
+ 
+        return sample["x"], sample["u"], sample["y"], sample["v"]
+
+
+
+class OperatorTemperatureDataset(OperatorDataset):
+    def __init__(self, num_simulations, nx, ny, dx, dy, nt, dt, t0, noise_amplitude,observed_fraction, device, save_path=None):
+        # We'll store snapshots from time steps t = 1, 2, ..., nt-1 for each simulation
+        x_data = []
+        u_data = []
+        y_data = []
+        v_data = []
+
+        for i in range(num_simulations): 
+            print(f"generating simulation {i}")
+            # Run the simulation to get the full time series T
+
+            T_series = simulate_simulation(nx, ny, dx, dy, nt, dt, noise_amplitude, device=device)
+            # Exclude the initial condition (t=0) and add remaining snapshots
+            rand_timeframe = random.randint(1, nt - 1)
+
+            ## min max scale 
+
+            v = T_series[nt - 1]
+            v = (v - torch.min(v)) / (torch.max(v) - torch.min(v))
+
+            x, u = create_operator_input(v, observed_fraction=observed_fraction)
+            grid_x, grid_y = torch.meshgrid(torch.arange(0, len(v), dtype=torch.float32), torch.arange(0, len(v[0]), dtype=torch.float32))
+            
+            # Normalize the grid coordinates to [0,1]
+            norm_factor = max(nx, ny) -1
+            grid_x = grid_x / (nx - 1)
+            grid_y = grid_y / (ny - 1)
+            y = torch.stack([grid_y, grid_x])
+
+            ######### plotting ##########
+            # fig, axs = plt.subplots(1, 3, figsize=(22,6))
+            # im = axs[0].imshow(v, cmap="viridis", origin="lower")
+            # fig.colorbar(im, ax=axs[0], label="Temperature")
+            # axs[0].set_title("Temperature Field at Final Time")
+            # axs[0].set_xlabel("X index")
+            # axs[0].set_ylabel("Y index")
+
+            # axs[1].scatter(x[0], x[1], c=u, cmap="viridis", s=1)
+            # axs[1].set_xlim(0, 2)
+            # axs[1].set_ylim(0, 2)
+            print(y.shape)
+            print(v.shape)
+
+            # axs[2].scatter(y[0], y[1], c=v, cmap="viridis", s=1)
+            # axs[2].set_xlim(0, 2)
+            # axs[2].set_ylim(0, 2)
+            # plt.savefig("./temp")
+            ########plotting ends ##########
+
+            x_data.append(x)
+            y_data.append(y)
+            u_data.append(u)
+            v_data.append(v)
+            del T_series
+            torch.cuda.empty_cache()
+        # Stack all snapshots into a tensor of shape (num_samples, nx, ny)
+        
+        x_data = torch.stack(x_data, dim=0) 
+        u_data = torch.stack(u_data, dim=0)
+        y_data = torch.stack(y_data, dim=0) 
+        v_data = torch.stack(v_data, dim=0)
+        v_data = v_data.unsqueeze(dim=1)
+        u_data = u_data.unsqueeze(dim=1)
+
+        print(f"x shape: {x_data.shape}")
+        print(f"y shape: {y_data.shape}")
+        print(f"u shape: {u_data.shape}")
+        print(f"v shape: {v_data.shape}")
+
+        super().__init__(x=x_data, y=y_data, u=u_data, v=v_data)
+
+        if save_path:
+            os.makedirs(os.path.dirname(save_path), exist_ok=True)
+            torch.save(self, save_path)
+            print(f"Dataset saved at {save_path}")
+
+class OperatorInitMappingDataset(OperatorDataset):
+    def __init__(
+        self, 
+        num_simulations, 
+        nx, ny, dx, dy, nt, dt, 
+        t0, 
+        observed_fraction, 
+        domain_fraction, 
+        noise_amplitude, 
+        device, 
+        save_path=None
+     ):
+        x_data = []
+        u_data = []
+        v_data = []
+
+        xx, xy = torch.meshgrid(torch.arange(nx, dtype=torch.float32), torch.arange(ny, dtype=torch.float32))
+        # normalize the coordinates
+        xx = xx / (nx - 1)
+        xy = xy / (ny - 1)
+        y = torch.stack([xy, xx])
+
+        for i in range(num_simulations):
+            print(f"generating simulation {i}")
+            T_series = simulate_simulation(nx, ny, dx, dy, nt, dt, noise_amplitude, device=device)
+
+            T_init = T_series[t0]
+            v = T_series[nt-1]
+            x, u = create_operator_input(T_init, observed_fraction=observed_fraction, domain_fraction=domain_fraction)
+            
+            # normalize function values
+            u_max = torch.max(u)
+            u_min = torch.min(u)
+            v_max = torch.max(v)
+            v_min = torch.min(v)
+            u = (u - u_min) / (u_max- u_min)
+            v = (v - v_min) / (v_max - v_min)
+
+            # ######### plotting ##########
+            # fig, ax = plt.subplots(1, 2, figsize=(14, 6))
+
+            # scatter_1 = ax[0].scatter(
+            #     x[0].cpu(), 
+            #     x[1].cpu(),
+            #     c=u.cpu(), 
+            #     cmap="viridis", 
+            # )
+            # ax[0].set_aspect("equal")
+            # cbar1 = fig.colorbar(scatter_1, ax=ax[0])
+            # cbar1.set_label("u value")
+
+            # scatter_2 = ax[1].scatter(
+            #     y[0].cpu(), 
+            #     y[1].cpu(),
+            #     c=v.cpu(), 
+            #     cmap="viridis", 
+                
+            # )
+            # ax[1].set_aspect("equal")
+            # cbar2 = fig.colorbar(scatter_2, ax=ax[1])
+            # cbar2.set_label("v value")
+
+            # plt.tight_layout()
+            # plt.show()
+            # ######## end plotting ########
+
+            x_data.append(x)
+            u_data.append(u)
+            v_data.append(v)
+            del T_series
+            torch.cuda.empty_cache()
+    
+
+        x = torch.stack(x_data)
+        y = y.unsqueeze(0).expand(num_simulations, *y.shape)
+        u = torch.stack(u_data)
+        v = torch.stack(v_data)
+
+        u = torch.unsqueeze(u, dim=1)
+        v = torch.unsqueeze(v, dim=1)
+
+        super().__init__(u=u, v=v, x=x, y=y)
+        dir_name = os.makedirs(os.path.dirname(save_path), exist_ok=True)
+        torch.save(self, save_path)
+        print(f"Dataset saved at {save_path}")
+
+
+if __name__ == "__main__": 
+    '''
+    Generate dataset here
+    '''
+    script_dir = os.path.dirname(os.path.abspath(__file__))  # Get current script folder
+    os.chdir(script_dir)  # Set script directory as working directory
+    device = 'cuda' if torch.cuda.is_available() else 'cpu'
+
+    nx, ny = 20, 20
+    dx, dy = 0.05, 0.05
+    num_simulations = 5000
+    observed_fraction = 0.9
+    t0 = 0
+
+    save_path = os.path.join(script_dir, "datasets", f"operator_init_n{num_simulations}_t{t0}_observed{observed_fraction}_nx{nx}_ny{ny}.pt")
+
+    print(save_path)
+    if not os.path.exists(os.path.dirname(save_path)):
+        print("no such path")
+        exit()
+
+    print(num_simulations)
+    dataset = OperatorInitMappingDataset(
+        num_simulations, 
+        nx, ny, dx, dy, 
+        nt=300, 
+        dt=0.0001,
+        t0=t0, 
+        noise_amplitude=0, 
+        device=device, 
+        observed_fraction=observed_fraction, 
+        domain_fraction=1,
+        save_path=save_path
+    )
+
     print(f"Dataset size: {len(dataset)} samples")