--- conflicted
+++ resolved
@@ -1,525 +1,469 @@
-from typing import Tuple
-import torch
-import random
-from torch.utils.data import Dataset
-from utils import create_masked_input, create_x
-from simulation import simulate_simulation
-import os
-import numpy as np
-import matplotlib.pyplot as plt
-from continuiti.data import OperatorDataset
-
-
-class TemperatureDataset(Dataset):
-    def __init__(self, num_simulations, nx, ny, dx, dy, nt, dt, noise_amplitude, save_path=None):
-        # We'll store snapshots from time steps t = 1, 2, ..., nt-1 for each simulation
-        self.data = []
-        for i in range(num_simulations): 
-            print(f"generating simulation {i}")
-            # Run the simulation to get the full time series T
-            device = 'cuda' if torch.cuda.is_available() else 'cpu'
-
-            T_series = simulate_simulation(nx, ny, dx, dy, nt, dt, noise_amplitude, device=device)
-            # Exclude the initial condition (t=0) and add remaining snapshots
-            rand_timeframe = random.randint(1, nt - 1)
-            self.data.append(T_series[nt - 1].cpu())
-            del T_series
-            torch.cuda.empty_cache()
-
-        # Stack all snapshots into a tensor of shape (num_samples, nx, ny)
-        self.data = torch.stack(self.data, dim=0)
-
-        if save_path:
-            os.makedirs(os.path.dirname(save_path), exist_ok=True)
-            torch.save(self, save_path)
-            print(f"Dataset saved at {save_path}")
-
-        
-    def __len__(self):
-        return self.data.shape[0]
-    
-    def __getitem__(self, idx):
-        full_field = self.data[idx]  # shape: (nx, ny)
-        _, input_tensor = create_masked_input(full_field, observed_fraction=0.02)
-        # Add a channel dimension to full_field (target is one-channel)
-        target = full_field.unsqueeze(0)
-        return input_tensor, target
-
-
-import torch
-import torch.utils.data as td
-from typing import Optional, Tuple
-from abc import ABC, abstractmethod
-from continuiti.transforms import Transform
-from continuiti.operators.shape import OperatorShapes, TensorShape
-
-class OperatorDataset(td.Dataset):
-    """A dataset for operator training.
- 
-    In operator training, at least one function is mapped onto a second one. To fulfill the properties discretization
-    invariance, domain independence and learn operators with physics-based loss access to at least four different
-    discretized spaces is necessary. One on which the input is sampled (x), the input function sampled on these points
-    (u), the discretization of the output space (y), and the output of the operator (v) sampled on these points. Not
-    all loss functions and/or operators need access to all of these attributes.
- 
-    Args:
-        x: Tensor of shape (num_observations, x_dim, num_sensors...) with sensor positions.
-        u: Tensor of shape (num_observations, u_dim, num_sensors...) with evaluations of the input functions at sensor positions.
-        y: Tensor of shape (num_observations, y_dim, num_evaluations...) with evaluation positions.
-        v: Tensor of shape (num_observations, v_dim, num_evaluations...) with ground truth operator mappings.
- 
-    Attributes:
-        shapes: Shape of all tensors.
-        transform: Transformations for each tensor.
-    """
- 
-    def __init__(
-        self,
-        x: torch.Tensor,
-        u: torch.Tensor,
-        y: torch.Tensor,
-        v: torch.Tensor,
-        x_transform: Optional[Transform] = None,
-        u_transform: Optional[Transform] = None,
-        y_transform: Optional[Transform] = None,
-        v_transform: Optional[Transform] = None,
-    ):
-        # get dimensions and sizes
-        x_dim, x_size = x.size(1), x.size()[2:]
-        u_dim, u_size = u.size(1), u.size()[2:]
-        y_dim, y_size = y.size(1), y.size()[2:]
-        v_dim, v_size = v.size(1), v.size()[2:]
-
- 
-        super().__init__()
- 
-        self.x = x
-        self.u = u
-        self.y = y
-        self.v = v
- 
-        # used to initialize architectures
-        self.shapes = OperatorShapes(
-            x=TensorShape(dim=x_dim, size=x_size),
-            u=TensorShape(dim=u_dim, size=u_size),
-            y=TensorShape(dim=y_dim, size=y_size),
-            v=TensorShape(dim=v_dim, size=v_size),
-        )
- 
-        self.transform = {
-            dim: tf
-            for dim, tf in [
-                ("x", x_transform),
-                ("u", u_transform),
-                ("y", y_transform),
-                ("v", v_transform),
-            ]
-            if tf is not None
-        }
- 
-    def __len__(self) -> int:
-        """Return the number of samples.
- 
-        Returns:
-            Number of samples in the entire set.
-        """
-        return self.x.size(0)
- 
-    def __getitem__(
-        self,
-        idx: int,
-    ) -> Tuple[torch.Tensor, torch.Tensor, torch.Tensor, torch.Tensor]:
-        """Retrieves the input-output pair at the specified index and applies transformations.
- 
-        Parameters:
-            idx: The index of the sample to retrieve.
- 
-        Returns:
-            A tuple containing the three input tensors and the output tensor for the given index.
-        """
-        return self._apply_transformations(
-            self.x[idx], self.u[idx], self.y[idx], self.v[idx]
-        )
- 
-    def _apply_transformations(
-        self, x: torch.Tensor, u: torch.Tensor, y: torch.Tensor, v: torch.Tensor
-    ) -> Tuple[torch.Tensor, torch.Tensor, torch.Tensor, torch.Tensor]:
-        """Applies class transformations to four tensors.
- 
-        Args:
-            x: Tensor of shape (num_observations, x_dim, num_sensors...) with sensor positions.
-            u: Tensor of shape (num_observations, u_dim, num_sensors...) with evaluations of the input functions at sensor positions.
-            y: Tensor of shape (num_observations, y_dim, num_evaluations...) with evaluation positions.
-            v: Tensor of shape (num_observations, v_dim, num_evaluations...) with ground truth operator mappings.
- 
-        Returns:
-            Input samples with class transformations applied.
-        """
-        sample = {"x": x, "u": u, "y": y, "v": v}
- 
-        # transform
-        for dim, val in sample.items():
-            if dim in self.transform:
-                sample[dim] = self.transform[dim](val)
- 
-        return sample["x"], sample["u"], sample["y"], sample["v"]
-
-
-
-class OperatorTemperatureDataset(OperatorDataset):
-    def __init__(self, num_simulations, nx, ny, dx, dy, nt, dt, t0, noise_amplitude,observed_fraction, device, save_path=None):
-        # We'll store snapshots from time steps t = 1, 2, ..., nt-1 for each simulation
-        x_data = []
-        u_data = []
-        y_data = []
-        v_data = []
-
-        for i in range(num_simulations): 
-            print(f"generating simulation {i}")
-            # Run the simulation to get the full time series T
-
-            T_series = simulate_simulation(nx, ny, dx, dy, nt, dt, noise_amplitude, device=device)
-            # Exclude the initial condition (t=0) and add remaining snapshots
-            rand_timeframe = random.randint(1, nt - 1)
-
-            ## min max scale 
-
-            v = T_series[nt - 1]
-            v = (v - torch.min(v)) / (torch.max(v) - torch.min(v))
-
-            x, u = create_operator_input(v, observed_fraction=observed_fraction)
-            grid_x, grid_y = torch.meshgrid(torch.arange(0, len(v), dtype=torch.float32), torch.arange(0, len(v[0]), dtype=torch.float32))
-            
-            # Normalize the grid coordinates to [0,1]
-            norm_factor = max(nx, ny) -1
-            grid_x = grid_x / (nx - 1)
-            grid_y = grid_y / (ny - 1)
-            y = torch.stack([grid_y, grid_x])
-
-            ######### plotting ##########
-            # fig, axs = plt.subplots(1, 3, figsize=(22,6))
-            # im = axs[0].imshow(v, cmap="viridis", origin="lower")
-            # fig.colorbar(im, ax=axs[0], label="Temperature")
-            # axs[0].set_title("Temperature Field at Final Time")
-            # axs[0].set_xlabel("X index")
-            # axs[0].set_ylabel("Y index")
-
-            # axs[1].scatter(x[0], x[1], c=u, cmap="viridis", s=1)
-            # axs[1].set_xlim(0, 2)
-            # axs[1].set_ylim(0, 2)
-            print(y.shape)
-            print(v.shape)
-
-            # axs[2].scatter(y[0], y[1], c=v, cmap="viridis", s=1)
-            # axs[2].set_xlim(0, 2)
-            # axs[2].set_ylim(0, 2)
-            # plt.savefig("./temp")
-            ########plotting ends ##########
-
-            x_data.append(x)
-            y_data.append(y)
-            u_data.append(u)
-            v_data.append(v)
-            del T_series
-            torch.cuda.empty_cache()
-        # Stack all snapshots into a tensor of shape (num_samples, nx, ny)
-        
-        x_data = torch.stack(x_data, dim=0) 
-        u_data = torch.stack(u_data, dim=0)
-        y_data = torch.stack(y_data, dim=0) 
-        v_data = torch.stack(v_data, dim=0)
-        v_data = v_data.unsqueeze(dim=1)
-        u_data = u_data.unsqueeze(dim=1)
-
-        print(f"x shape: {x_data.shape}")
-        print(f"y shape: {y_data.shape}")
-        print(f"u shape: {u_data.shape}")
-        print(f"v shape: {v_data.shape}")
-
-        super().__init__(x=x_data, y=y_data, u=u_data, v=v_data)
-
-        if save_path:
-            os.makedirs(os.path.dirname(save_path), exist_ok=True)
-            torch.save(self, save_path)
-            print(f"Dataset saved at {save_path}")
-
-
-class SimulationDataset(td.Dataset):
-    def __init__(      
-        self, 
-        num_simulations, 
-        nx, ny, dx, dy, nt, dt, 
-        d_in, d_out,
-        start_x, start_y, end_x, end_y,
-        t0, 
-        noise_amplitude, 
-        device,
-        save_path
-    ):
-        
-        super().__init__()
-        inputs = []
-        outputs = []
-        for i in range(num_simulations):
-            print(f"generating simulation {i}")
-            T_series = simulate_simulation(nx, ny, dx, dy, nt, dt,
-                                           d_in=d_in, d_out=d_out,
-                                             start_x=start_x, end_x=end_x, start_y=start_y, end_y=end_y,
-                                            noise_amplitude=noise_amplitude, device=device)
-            inputs.append(T_series[t0].cpu())
-            outputs.append(T_series[nt-1].cpu())
-            del T_series
-            torch.cuda.empty_cache()
-        self.inputs = torch.stack(inputs)
-        self.outputs = torch.stack(outputs)
-
-        torch.save({
-            'inputs':  self.inputs,
-            'outputs': self.outputs
-        }, save_path)
-
-    def __getitem__(self, index): 
-        return (self.inputs[index], self.outputs[index])
-
-    def __len__(self):
-        return self.inputs.shape[0]
-
-
-class OperatorFieldMappingDataset(OperatorDataset):
-    def __init__(
-        self, 
-        num_samples,
-        observed_fraction, 
-        domain_fraction, 
-        simulation_file_path,
-        save_path
-    ):
-        
-        simulation_dataset = torch.load(simulation_file_path, map_location="cpu")
-
-        inputs = simulation_dataset["inputs"]
-        outputs = simulation_dataset["outputs"]
-        N, H, W = inputs.shape
-
-        if num_samples > N:
-            raise ValueError(f"num_samples ({num_samples}) cannot exceed available samples ({N}).")
-            
-        print("input shape", inputs[0].shape)
-        print(f" ############## Loading simulation dataset: {simulation_file_path}, size: {N} ##################")
-
-        u_data = []
-        v_data = []
-
-        h_grid, w_grid = torch.meshgrid(torch.linspace(0, 1, H), torch.linspace(0, 1, W), indexing="ij")
-        # normalize the coordinates
-        y = torch.stack([h_grid, w_grid])
-
-        x = create_x(T_input=inputs[0], observed_fraction=observed_fraction, domain_fraction=domain_fraction)
-
-        for i in range(num_samples):
-            cols = (x[0] * (W - 1)).round().long()  # x[0] → columns, scale by W-1
-            rows = (x[1] * (H - 1)).round().long()  # x[1] → rows,    scale by H-1
-
-            u = inputs[i, rows, cols]  
-            
-            v = outputs[i]
-            # normalize function values
-            u_max = torch.max(u)
-            u_min = torch.min(u)
-            v_max = torch.max(v)
-            v_min = torch.min(v)
-            u = (u - u_min) / (u_max- u_min)
-            v = (v - v_min) / (v_max - v_min)
-
-            ######## plotting ##########
-            fig, ax = plt.subplots(1, 4, figsize=(20, 6))
-
-            scatter_1 = ax[0].scatter(
-                x[0].cpu(), 
-                x[1].cpu(),
-                c=u.cpu(), 
-                cmap="viridis", 
-            )
-            ax[0].set_aspect("equal")
-            cbar1 = fig.colorbar(scatter_1, ax=ax[0])
-            cbar1.set_label("u value")
-
-            scatter_2 = ax[1].scatter(
-                y[1].cpu(), 
-                y[0].cpu(),
-                c=v.cpu(), 
-                cmap="viridis", 
-            )
-            ax[1].set_aspect("equal")
-            cbar2 = fig.colorbar(scatter_2, ax=ax[1])
-            cbar2.set_label("v value")
-
-            im_1 = ax[2].imshow(
-                inputs[i],
-                cmap="viridis", 
-                origin="lower"
-            )
-            ax[2].set_aspect("equal")
-            cbar4 = fig.colorbar(im_1, ax=ax[2])
-            cbar4.set_label("v value")
-
-            im_2 = ax[3].imshow(
-                outputs[i],
-                cmap="viridis", 
-                origin="lower"
-            )
-            ax[3].set_aspect("equal")
-            cbar4 = fig.colorbar(im_2, ax=ax[3])
-            cbar4.set_label("v value")
-
-            plt.tight_layout()
-            plt.savefig(f"./temp.png")
-            plt.show()
-            ####### end plotting ########
-            u_data.append(u)
-            v_data.append(v)    
-
-        x = x.unsqueeze(0).expand(num_samples, *x.shape)
-        y = y.unsqueeze(0).expand(num_samples, *y.shape)
-        u = torch.stack(u_data)
-        v = torch.stack(v_data)
-
-        u = torch.unsqueeze(u, dim=1)
-        v = torch.unsqueeze(v, dim=1)
-
-        super().__init__(u=u, v=v, x=x, y=y)
-
-        if save_path:
-            torch.save(self, save_path)
-            print(f"Dataset saved at {save_path}")
-
-
-if __name__ == "__main__": 
-    '''
-    Generate dataset here
-    '''
-    script_dir = os.path.dirname(os.path.abspath(__file__))  # Get current script folder
-    os.chdir(script_dir)  # Set script directory as working directory
-    device = 'cuda' if torch.cuda.is_available() else 'cpu'
-
-<<<<<<< HEAD
-    # ############# generate simulation dataset ###############
-    # nx, ny = 10, 20
-    # dx, dy = 0.05, 0.05
-    # num_simulations = 5000
-    # nt = 300
-    # t0 = nt - 1
-=======
-    ############# generate simulation dataset ###############
-    nx, ny = 20, 20
-    dx, dy = 0.05, 0.05
-    num_simulations = 10000
-    nt = 300
-    t0 = nt - 1
-    d_in = 0.1
-    d_out = 0.3
-    start_y = random.randint(0, int(nx / 2) - 1)
-    end_y = random.randint(start_y, nx - 1)    
-    start_x = random.randint(0, int(ny / 2) - 1)
-    end_x = random.randint(start_x, ny - 1)
->>>>>>> 6d4b273f
-
-    # dt = 0.0001
-
-<<<<<<< HEAD
-    # save_path_simulation = os.path.join(script_dir, "datasets", "simulation", f"simulation_n{num_simulations}_t0{t0*dt:.3f}_t{nt*dt:.3f}_nx{nx}_ny{ny}.pt")
-
-    # print(save_path_simulation)
-    # if not os.path.exists(os.path.dirname(save_path_simulation)):
-    #     print("no such path")
-    #     exit()
-    
-    # simulation_dataset = SimulationDataset(
-    #     num_simulations=num_simulations,
-    #     nx=nx,
-    #     ny=ny,
-    #     dx=dx,
-    #     dy=dy,
-    #     nt=300,
-    #     dt=0.0001,
-    #     noise_amplitude=0,
-    #     device=device,
-    #     t0=t0,
-    #     save_path=save_path_simulation
-    # )
-
-    # ######################################################
-
-    ########### generate operator dataset ################
-
-    num_samples = 1000
-    observed_fraction = 0.1
-    domain_fraction = 0.5
-    simulation_file = "simulation_n5000_t0299_t0.030_nx10_ny20.pt"
-    simulation_file_path = os.path.join(script_dir, "datasets", "simulation", simulation_file)
-    simulation_file = simulation_file.replace(".pt", "")
-    save_path = os.path.join(script_dir, "datasets", f"operator_m{num_samples}_oberserved{observed_fraction}_domain{domain_fraction}_{simulation_file}.pt")
-
-    dataset = OperatorFieldMappingDataset(
-        num_samples=num_samples,
-        observed_fraction=observed_fraction, 
-        domain_fraction=domain_fraction,
-        simulation_file_path=simulation_file_path,
-        save_path=save_path
-    )
-
-    print(f"Dataset size: {len(dataset)} samples")
-    ######################################################
-=======
-    save_path_simulation = os.path.join(script_dir, "datasets", "simulation", 
-                                        f"simulation_n{num_simulations}_t0{t0*dt:.3f}_t{nt*dt:.3f}_nx{nx}_ny{ny}"
-                                        f"_din{d_in}_dout{d_out}_sy{start_y}_ey{end_y}_sx{start_x}_ex{end_x}.pt")
-    
-    print(save_path_simulation)
-    if not os.path.exists(os.path.dirname(save_path_simulation)):
-        print("no such path")
-        exit()
-    
-    simulation_dataset = SimulationDataset(
-        num_simulations=num_simulations,
-        nx=nx,
-        ny=ny,
-        dx=dx,
-        dy=dy,
-        d_in=d_in,
-        d_out=d_out,
-        start_x=start_x,
-        start_y=start_y,
-        end_x=end_x,
-        end_y=end_y,
-        nt=nt,
-        dt=dt,
-        noise_amplitude=0,
-        device=device,
-        t0=t0,
-        save_path=save_path_simulation
-    )
-
-    ######################################################
-
-    # ########### generate operator dataset ################
-
-    # num_samples = 1000
-    # observed_fraction = 0.1
-    # domain_fraction = 0.5
-    # simulation_file = "simulation_n5000_to0_t0.030_nx10_ny20.pt"
-    # simulation_file_path = os.path.join(script_dir, "datasets", "simulation", simulation_file)
-    # simulation_file = simulation_file.replace(".pt", "")
-    # save_path = os.path.join(script_dir, "datasets", f"operator_m{num_samples}_oberserved{observed_fraction}_domain{domain_fraction}_{simulation_file}.pt")
-
-    # dataset = OperatorFieldMappingDataset(
-    #     num_samples=num_samples,
-    #     observed_fraction=observed_fraction, 
-    #     domain_fraction=domain_fraction,
-    #     simulation_file_path=simulation_file_path,
-    #     save_path=save_path
-    # )
-
-    # print(f"Dataset size: {len(dataset)} samples")
-    # ######################################################
->>>>>>> 6d4b273f
+from typing import Tuple
+import torch
+import random
+from torch.utils.data import Dataset
+from utils import create_masked_input, create_x
+from simulation import simulate_simulation
+import os
+import numpy as np
+import matplotlib.pyplot as plt
+from continuiti.data import OperatorDataset
+
+
+class TemperatureDataset(Dataset):
+    def __init__(self, num_simulations, nx, ny, dx, dy, nt, dt, noise_amplitude, save_path=None):
+        # We'll store snapshots from time steps t = 1, 2, ..., nt-1 for each simulation
+        self.data = []
+        for i in range(num_simulations): 
+            print(f"generating simulation {i}")
+            # Run the simulation to get the full time series T
+            device = 'cuda' if torch.cuda.is_available() else 'cpu'
+
+            T_series = simulate_simulation(nx, ny, dx, dy, nt, dt, noise_amplitude, device=device)
+            # Exclude the initial condition (t=0) and add remaining snapshots
+            rand_timeframe = random.randint(1, nt - 1)
+            self.data.append(T_series[nt - 1].cpu())
+            del T_series
+            torch.cuda.empty_cache()
+
+        # Stack all snapshots into a tensor of shape (num_samples, nx, ny)
+        self.data = torch.stack(self.data, dim=0)
+
+        if save_path:
+            os.makedirs(os.path.dirname(save_path), exist_ok=True)
+            torch.save(self, save_path)
+            print(f"Dataset saved at {save_path}")
+
+        
+    def __len__(self):
+        return self.data.shape[0]
+    
+    def __getitem__(self, idx):
+        full_field = self.data[idx]  # shape: (nx, ny)
+        _, input_tensor = create_masked_input(full_field, observed_fraction=0.02)
+        # Add a channel dimension to full_field (target is one-channel)
+        target = full_field.unsqueeze(0)
+        return input_tensor, target
+
+
+import torch
+import torch.utils.data as td
+from typing import Optional, Tuple
+from abc import ABC, abstractmethod
+from continuiti.transforms import Transform
+from continuiti.operators.shape import OperatorShapes, TensorShape
+
+class OperatorDataset(td.Dataset):
+    """A dataset for operator training.
+ 
+    In operator training, at least one function is mapped onto a second one. To fulfill the properties discretization
+    invariance, domain independence and learn operators with physics-based loss access to at least four different
+    discretized spaces is necessary. One on which the input is sampled (x), the input function sampled on these points
+    (u), the discretization of the output space (y), and the output of the operator (v) sampled on these points. Not
+    all loss functions and/or operators need access to all of these attributes.
+ 
+    Args:
+        x: Tensor of shape (num_observations, x_dim, num_sensors...) with sensor positions.
+        u: Tensor of shape (num_observations, u_dim, num_sensors...) with evaluations of the input functions at sensor positions.
+        y: Tensor of shape (num_observations, y_dim, num_evaluations...) with evaluation positions.
+        v: Tensor of shape (num_observations, v_dim, num_evaluations...) with ground truth operator mappings.
+ 
+    Attributes:
+        shapes: Shape of all tensors.
+        transform: Transformations for each tensor.
+    """
+ 
+    def __init__(
+        self,
+        x: torch.Tensor,
+        u: torch.Tensor,
+        y: torch.Tensor,
+        v: torch.Tensor,
+        x_transform: Optional[Transform] = None,
+        u_transform: Optional[Transform] = None,
+        y_transform: Optional[Transform] = None,
+        v_transform: Optional[Transform] = None,
+    ):
+        # get dimensions and sizes
+        x_dim, x_size = x.size(1), x.size()[2:]
+        u_dim, u_size = u.size(1), u.size()[2:]
+        y_dim, y_size = y.size(1), y.size()[2:]
+        v_dim, v_size = v.size(1), v.size()[2:]
+
+ 
+        super().__init__()
+ 
+        self.x = x
+        self.u = u
+        self.y = y
+        self.v = v
+ 
+        # used to initialize architectures
+        self.shapes = OperatorShapes(
+            x=TensorShape(dim=x_dim, size=x_size),
+            u=TensorShape(dim=u_dim, size=u_size),
+            y=TensorShape(dim=y_dim, size=y_size),
+            v=TensorShape(dim=v_dim, size=v_size),
+        )
+ 
+        self.transform = {
+            dim: tf
+            for dim, tf in [
+                ("x", x_transform),
+                ("u", u_transform),
+                ("y", y_transform),
+                ("v", v_transform),
+            ]
+            if tf is not None
+        }
+ 
+    def __len__(self) -> int:
+        """Return the number of samples.
+ 
+        Returns:
+            Number of samples in the entire set.
+        """
+        return self.x.size(0)
+ 
+    def __getitem__(
+        self,
+        idx: int,
+    ) -> Tuple[torch.Tensor, torch.Tensor, torch.Tensor, torch.Tensor]:
+        """Retrieves the input-output pair at the specified index and applies transformations.
+ 
+        Parameters:
+            idx: The index of the sample to retrieve.
+ 
+        Returns:
+            A tuple containing the three input tensors and the output tensor for the given index.
+        """
+        return self._apply_transformations(
+            self.x[idx], self.u[idx], self.y[idx], self.v[idx]
+        )
+ 
+    def _apply_transformations(
+        self, x: torch.Tensor, u: torch.Tensor, y: torch.Tensor, v: torch.Tensor
+    ) -> Tuple[torch.Tensor, torch.Tensor, torch.Tensor, torch.Tensor]:
+        """Applies class transformations to four tensors.
+ 
+        Args:
+            x: Tensor of shape (num_observations, x_dim, num_sensors...) with sensor positions.
+            u: Tensor of shape (num_observations, u_dim, num_sensors...) with evaluations of the input functions at sensor positions.
+            y: Tensor of shape (num_observations, y_dim, num_evaluations...) with evaluation positions.
+            v: Tensor of shape (num_observations, v_dim, num_evaluations...) with ground truth operator mappings.
+ 
+        Returns:
+            Input samples with class transformations applied.
+        """
+        sample = {"x": x, "u": u, "y": y, "v": v}
+ 
+        # transform
+        for dim, val in sample.items():
+            if dim in self.transform:
+                sample[dim] = self.transform[dim](val)
+ 
+        return sample["x"], sample["u"], sample["y"], sample["v"]
+
+
+
+class OperatorTemperatureDataset(OperatorDataset):
+    def __init__(self, num_simulations, nx, ny, dx, dy, nt, dt, t0, noise_amplitude,observed_fraction, device, save_path=None):
+        # We'll store snapshots from time steps t = 1, 2, ..., nt-1 for each simulation
+        x_data = []
+        u_data = []
+        y_data = []
+        v_data = []
+
+        for i in range(num_simulations): 
+            print(f"generating simulation {i}")
+            # Run the simulation to get the full time series T
+
+            T_series = simulate_simulation(nx, ny, dx, dy, nt, dt, noise_amplitude, device=device)
+            # Exclude the initial condition (t=0) and add remaining snapshots
+            rand_timeframe = random.randint(1, nt - 1)
+
+            ## min max scale 
+
+            v = T_series[nt - 1]
+            v = (v - torch.min(v)) / (torch.max(v) - torch.min(v))
+
+            x, u = create_operator_input(v, observed_fraction=observed_fraction)
+            grid_x, grid_y = torch.meshgrid(torch.arange(0, len(v), dtype=torch.float32), torch.arange(0, len(v[0]), dtype=torch.float32))
+            
+            # Normalize the grid coordinates to [0,1]
+            norm_factor = max(nx, ny) -1
+            grid_x = grid_x / (nx - 1)
+            grid_y = grid_y / (ny - 1)
+            y = torch.stack([grid_y, grid_x])
+
+            ######### plotting ##########
+            # fig, axs = plt.subplots(1, 3, figsize=(22,6))
+            # im = axs[0].imshow(v, cmap="viridis", origin="lower")
+            # fig.colorbar(im, ax=axs[0], label="Temperature")
+            # axs[0].set_title("Temperature Field at Final Time")
+            # axs[0].set_xlabel("X index")
+            # axs[0].set_ylabel("Y index")
+
+            # axs[1].scatter(x[0], x[1], c=u, cmap="viridis", s=1)
+            # axs[1].set_xlim(0, 2)
+            # axs[1].set_ylim(0, 2)
+            print(y.shape)
+            print(v.shape)
+
+            # axs[2].scatter(y[0], y[1], c=v, cmap="viridis", s=1)
+            # axs[2].set_xlim(0, 2)
+            # axs[2].set_ylim(0, 2)
+            # plt.savefig("./temp")
+            ########plotting ends ##########
+
+            x_data.append(x)
+            y_data.append(y)
+            u_data.append(u)
+            v_data.append(v)
+            del T_series
+            torch.cuda.empty_cache()
+        # Stack all snapshots into a tensor of shape (num_samples, nx, ny)
+        
+        x_data = torch.stack(x_data, dim=0) 
+        u_data = torch.stack(u_data, dim=0)
+        y_data = torch.stack(y_data, dim=0) 
+        v_data = torch.stack(v_data, dim=0)
+        v_data = v_data.unsqueeze(dim=1)
+        u_data = u_data.unsqueeze(dim=1)
+
+        print(f"x shape: {x_data.shape}")
+        print(f"y shape: {y_data.shape}")
+        print(f"u shape: {u_data.shape}")
+        print(f"v shape: {v_data.shape}")
+
+        super().__init__(x=x_data, y=y_data, u=u_data, v=v_data)
+
+        if save_path:
+            os.makedirs(os.path.dirname(save_path), exist_ok=True)
+            torch.save(self, save_path)
+            print(f"Dataset saved at {save_path}")
+
+
+class SimulationDataset(td.Dataset):
+    def __init__(      
+        self, 
+        num_simulations, 
+        nx, ny, dx, dy, nt, dt, 
+        d_in, d_out,
+        start_x, start_y, end_x, end_y,
+        t0, 
+        noise_amplitude, 
+        device,
+        save_path
+    ):
+        
+        super().__init__()
+        inputs = []
+        outputs = []
+        for i in range(num_simulations):
+            print(f"generating simulation {i}")
+            T_series = simulate_simulation(nx, ny, dx, dy, nt, dt,
+                                           d_in=d_in, d_out=d_out,
+                                             start_x=start_x, end_x=end_x, start_y=start_y, end_y=end_y,
+                                            noise_amplitude=noise_amplitude, device=device)
+            inputs.append(T_series[t0].cpu())
+            outputs.append(T_series[nt-1].cpu())
+            del T_series
+            torch.cuda.empty_cache()
+        self.inputs = torch.stack(inputs)
+        self.outputs = torch.stack(outputs)
+
+        torch.save({
+            'inputs':  self.inputs,
+            'outputs': self.outputs
+        }, save_path)
+
+    def __getitem__(self, index): 
+        return (self.inputs[index], self.outputs[index])
+
+    def __len__(self):
+        return self.inputs.shape[0]
+
+
+class OperatorFieldMappingDataset(OperatorDataset):
+    def __init__(
+        self, 
+        num_samples,
+        observed_fraction, 
+        domain_fraction, 
+        simulation_file_path,
+        save_path
+    ):
+        
+        simulation_dataset = torch.load(simulation_file_path, map_location="cpu")
+
+        inputs = simulation_dataset["inputs"]
+        outputs = simulation_dataset["outputs"]
+        N, H, W = inputs.shape
+
+        if num_samples > N:
+            raise ValueError(f"num_samples ({num_samples}) cannot exceed available samples ({N}).")
+            
+        print("input shape", inputs[0].shape)
+        print(f" ############## Loading simulation dataset: {simulation_file_path}, size: {N} ##################")
+
+        u_data = []
+        v_data = []
+
+        h_grid, w_grid = torch.meshgrid(torch.linspace(0, 1, H), torch.linspace(0, 1, W), indexing="ij")
+        # normalize the coordinates
+        y = torch.stack([h_grid, w_grid])
+
+        x = create_x(T_input=inputs[0], observed_fraction=observed_fraction, domain_fraction=domain_fraction)
+
+        for i in range(num_samples):
+            cols = (x[0] * (W - 1)).round().long()  # x[0] → columns, scale by W-1
+            rows = (x[1] * (H - 1)).round().long()  # x[1] → rows,    scale by H-1
+
+            u = inputs[i, rows, cols]  
+            
+            v = outputs[i]
+            # normalize function values
+            u_max = torch.max(u)
+            u_min = torch.min(u)
+            v_max = torch.max(v)
+            v_min = torch.min(v)
+            u = (u - u_min) / (u_max- u_min)
+            v = (v - v_min) / (v_max - v_min)
+
+            ######## plotting ##########
+            fig, ax = plt.subplots(1, 4, figsize=(20, 6))
+
+            scatter_1 = ax[0].scatter(
+                x[0].cpu(), 
+                x[1].cpu(),
+                c=u.cpu(), 
+                cmap="viridis", 
+            )
+            ax[0].set_aspect("equal")
+            cbar1 = fig.colorbar(scatter_1, ax=ax[0])
+            cbar1.set_label("u value")
+
+            scatter_2 = ax[1].scatter(
+                y[1].cpu(), 
+                y[0].cpu(),
+                c=v.cpu(), 
+                cmap="viridis", 
+            )
+            ax[1].set_aspect("equal")
+            cbar2 = fig.colorbar(scatter_2, ax=ax[1])
+            cbar2.set_label("v value")
+
+            im_1 = ax[2].imshow(
+                inputs[i],
+                cmap="viridis", 
+                origin="lower"
+            )
+            ax[2].set_aspect("equal")
+            cbar4 = fig.colorbar(im_1, ax=ax[2])
+            cbar4.set_label("v value")
+
+            im_2 = ax[3].imshow(
+                outputs[i],
+                cmap="viridis", 
+                origin="lower"
+            )
+            ax[3].set_aspect("equal")
+            cbar4 = fig.colorbar(im_2, ax=ax[3])
+            cbar4.set_label("v value")
+
+            plt.tight_layout()
+            plt.savefig(f"./temp.png")
+            plt.show()
+            ####### end plotting ########
+            u_data.append(u)
+            v_data.append(v)    
+
+        x = x.unsqueeze(0).expand(num_samples, *x.shape)
+        y = y.unsqueeze(0).expand(num_samples, *y.shape)
+        u = torch.stack(u_data)
+        v = torch.stack(v_data)
+
+        u = torch.unsqueeze(u, dim=1)
+        v = torch.unsqueeze(v, dim=1)
+
+        super().__init__(u=u, v=v, x=x, y=y)
+
+        if save_path:
+            torch.save(self, save_path)
+            print(f"Dataset saved at {save_path}")
+
+
+if __name__ == "__main__": 
+    '''
+    Generate dataset here
+    '''
+    script_dir = os.path.dirname(os.path.abspath(__file__))  # Get current script folder
+    os.chdir(script_dir)  # Set script directory as working directory
+    device = 'cuda' if torch.cuda.is_available() else 'cpu'
+
+
+    nx, ny = 20, 20
+    dx, dy = 0.05, 0.05
+    num_simulations = 10000
+    nt = 300
+    t0 = nt - 1
+    d_in = 0.1
+    d_out = 0.3
+    start_y = random.randint(0, int(nx / 2) - 1)
+    end_y = random.randint(start_y, nx - 1)    
+    start_x = random.randint(0, int(ny / 2) - 1)
+    end_x = random.randint(start_x, ny - 1)
+    dt = 0.0001
+
+
+    save_path_simulation = os.path.join(script_dir, "datasets", "simulation", 
+                                        f"simulation_n{num_simulations}_t0{t0*dt:.3f}_t{nt*dt:.3f}_nx{nx}_ny{ny}"
+                                        f"_din{d_in}_dout{d_out}_sy{start_y}_ey{end_y}_sx{start_x}_ex{end_x}.pt")
+    
+    print(save_path_simulation)
+    if not os.path.exists(os.path.dirname(save_path_simulation)):
+        print("no such path")
+        exit()
+    
+    simulation_dataset = SimulationDataset(
+        num_simulations=num_simulations,
+        nx=nx,
+        ny=ny,
+        dx=dx,
+        dy=dy,
+        d_in=d_in,
+        d_out=d_out,
+        start_x=start_x,
+        start_y=start_y,
+        end_x=end_x,
+        end_y=end_y,
+        nt=nt,
+        dt=dt,
+        noise_amplitude=0,
+        device=device,
+        t0=t0,
+        save_path=save_path_simulation
+    )
+    # ######################################################
+
+    # ########### generate operator dataset ################
+
+    # num_samples = 1000
+    # observed_fraction = 0.1
+    # domain_fraction = 0.5
+    # simulation_file = "simulation_n5000_to0_t0.030_nx10_ny20.pt"
+    # simulation_file_path = os.path.join(script_dir, "datasets", "simulation", simulation_file)
+    # simulation_file = simulation_file.replace(".pt", "")
+    # save_path = os.path.join(script_dir, "datasets", f"operator_m{num_samples}_oberserved{observed_fraction}_domain{domain_fraction}_{simulation_file}.pt")
+
+    # dataset = OperatorFieldMappingDataset(
+    #     num_samples=num_samples,
+    #     observed_fraction=observed_fraction, 
+    #     domain_fraction=domain_fraction,
+    #     simulation_file_path=simulation_file_path,
+    #     save_path=save_path
+    # )
+
+    # print(f"Dataset size: {len(dataset)} samples")
+    # ######################################################